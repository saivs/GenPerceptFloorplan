--- conflicted
+++ resolved
@@ -17,20 +17,12 @@
 import os
 
 from .base_dataset import BaseDataset, get_pred_name, DatasetMode  # noqa: F401
-<<<<<<< HEAD
-from .segmentation_dataset import SegmentationDataset
-=======
 from .segmentation_dataset import FloorplanSegmentationDataset
->>>>>>> 2532c306
 
 def get_dataset(
     cfg_data_split, base_data_dir: str, mode: DatasetMode, **kwargs
 ) -> BaseDataset:
-<<<<<<< HEAD
-    return SegmentationDataset(
-=======
     return FloorplanSegmentationDataset(
->>>>>>> 2532c306
         mode=mode,
         filename_ls_path=cfg_data_split.filenames,
         dataset_dir=os.path.join(base_data_dir, cfg_data_split.dir),
